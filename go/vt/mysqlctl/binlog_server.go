--- conflicted
+++ resolved
@@ -391,18 +391,11 @@
 				// going. Or at least offer the option to do
 				// so somewhere.
 				panic(newBinlogServerError(fmt.Sprintf("DML outside a txn - len %v, dml '%v', txn buffer '%v'", len(blp.txnLineBuffer), string(event.LogLine), string(bytes.Join(lineBuf, SEMICOLON_BYTE)))))
-<<<<<<< HEAD
 			default:
 				//Ignore these often occuring statement types.
 				if !IgnoredStatement(event.LogLine) {
-					relog.Warning("Unknown statement '%v'", string(event.LogLine))
+					log.Warningf("Unknown statement '%v'", string(event.LogLine))
 				}
-=======
-			}
-			//Ignore these often occuring statement types.
-			if !IgnoredStatement(event.LogLine) {
-				log.Warningf("Unknown statement '%v'", string(event.LogLine))
->>>>>>> 19f39ae7
 			}
 		}
 	}
@@ -606,13 +599,8 @@
 func parseKeyspaceId(sql []byte) (keyspaceIdStr string, keyspaceId key.KeyspaceId) {
 	keyspaceIndex := bytes.Index(sql, KEYSPACE_ID_COMMENT)
 	if keyspaceIndex == -1 {
-<<<<<<< HEAD
 		if controlDbStatement(sql) {
-			relog.Warning("Ignoring no keyspace id, control db stmt %v", string(sql))
-=======
-		if controlDbStatement(sql, dmlType) {
 			log.Warningf("Ignoring no keyspace id, control db stmt %v", string(sql))
->>>>>>> 19f39ae7
 			return
 		}
 		panic(newBinlogServerError(fmt.Sprintf("Invalid Sql, doesn't contain keyspace id, sql: %v", string(sql))))
